{
<<<<<<< HEAD
  "name": "@windranger-io/ethers-contract-tools",
=======
  "name": "windranger-tools-ethers",
>>>>>>> 181c5865
  "version": "1.0.0",
  "license": "Apache-2.0",
  "description": "Strongly-typed zero-code handling for events and contracts",
  "keywords": [
    "solidity",
    "ethers",
    "smart-contract",
    "ethereum",
    "blockchain",
    "contract",
    "event"
  ],
  "repository": {
    "type": "git",
    "url": "git+https://github.com/windranger-io/windranger-tools-ethers"
  },
  "author": {
    "name": "Red Cyrax",
    "url": "https://github.com/cyraxred"
  },
  "files": ["dist/*", "dist/**/*"],
  "main": "dist/index.js",
  "types": "dist/index.d.ts",
  "peerDependencies": {
    "ethers": "5.6.9",
    "@types/chai": "4.3.1",
    "@types/chai-as-promised": "7.1.5",
    "chai": "4.3.6",
    "chai-as-promised": "^7.1.1"
  },
  "devDependencies": {
    "@types/mocha": "9.1.1",
    "@types/node": "^17.0.6",
    "@typescript-eslint/eslint-plugin": "^5.33.1",
    "@typescript-eslint/parser": "^5.34.0",
    "eslint": "^8.18.0",
    "eslint-config-prettier": "8.5.0",
    "eslint-plugin-prettier": "^4.2.1",
    "prettier": "^2.7.1",
    "prettier-plugin-solidity": "^1.0.0-beta.19",
    "ts-node": "10.8.1",
    "typescript": "4.7.4",
    "typescript-strict-plugin": "^2.0.1"
  },
  "dependencies": {
  },
  "scripts": {
    "build": "npm run clean; tsc && tsc-strict",
    "clean": "rm -rf ./dist",
    "lint": "eslint . --ext .ts",
    "lint:fix": "eslint . --ext .ts --fix",
    "package": "npm run build && npm pack"
  }
}<|MERGE_RESOLUTION|>--- conflicted
+++ resolved
@@ -1,9 +1,5 @@
 {
-<<<<<<< HEAD
-  "name": "@windranger-io/ethers-contract-tools",
-=======
-  "name": "windranger-tools-ethers",
->>>>>>> 181c5865
+  "name": "@windranger-io/windranger-tools-ethers",
   "version": "1.0.0",
   "license": "Apache-2.0",
   "description": "Strongly-typed zero-code handling for events and contracts",
